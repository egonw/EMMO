Prefix(:=<http://emmc.info/emmo#>)
Prefix(owl:=<http://www.w3.org/2002/07/owl#>)
Prefix(rdf:=<http://www.w3.org/1999/02/22-rdf-syntax-ns#>)
Prefix(xml:=<http://www.w3.org/XML/1998/namespace>)
Prefix(xsd:=<http://www.w3.org/2001/XMLSchema#>)
Prefix(rdfs:=<http://www.w3.org/2000/01/rdf-schema#>)
Prefix(skos:=<http://www.w3.org/2004/02/skos/core#>)
Prefix(emmo-material:=<http://emmc.info/emmo-material#>)


Ontology(<http://emmc.info/emmo>
<http://emmc.info/emmo/0.9.9>
Import(<http://emmc.info/emmo-core>)
Import(<http://emmc.info/emmo-direct>)
Import(<http://emmc.info/emmo-material>)
Import(<http://emmc.info/emmo-math>)
Import(<http://emmc.info/emmo-models>)
Import(<http://emmc.info/emmo-properties>)
Import(<http://emmc.info/emmo-semiotics>)
Import(<http://emmc.info/emmo-usercase>)

Annotation(<http://emmc.info/emmo-core#EMMO_5525a055_dda5_4556_8b91_f0d22fa676cc> "EMMO is released under a Creative Commons license Attribution 4.0 International (CC BY 4.0)

https://creativecommons.org/licenses/by/4.0/legalcode")
Annotation(rdfs:comment "Contacts:
Gerhard Goldbeck
Goldbeck Consulting Ltd (UK)
email: gerhard@goldbeck-consulting.com

Emanuele Ghedini
University of Bologna (IT)
email: emanuele.ghedini@unibo.it"@unibo.it)
Annotation(rdfs:comment "European Materials and Modelling Ontology (EMMO)

EMMO is a multidisciplinary effort to develop a standard representational framework (the ontology) based on current materials modelling knowledge, including physical sciences, analytical philosophy and information and communication technologies. 

It provides the connection between the physical world, materials characterisation world and materials modelling world.")
Annotation(owl:versionInfo "The European Materials Modelling Ontology

<<<<<<< HEAD
Version 0.9.9")

=======
Development Version v0.9.9")
>>>>>>> 5cce22e9

)<|MERGE_RESOLUTION|>--- conflicted
+++ resolved
@@ -37,11 +37,7 @@
 It provides the connection between the physical world, materials characterisation world and materials modelling world.")
 Annotation(owl:versionInfo "The European Materials Modelling Ontology
 
-<<<<<<< HEAD
-Version 0.9.9")
+Development Version v0.9.9")
 
-=======
-Development Version v0.9.9")
->>>>>>> 5cce22e9
 
 )